--- conflicted
+++ resolved
@@ -11,12 +11,8 @@
   build:
     runs-on: ubuntu-latest
     steps:
-<<<<<<< HEAD
-=======
+      - uses: actions/checkout@v5
       - uses: actions/setup-node@v6
->>>>>>> 5cc57bf2
-      - uses: actions/checkout@v5
-      - uses: actions/setup-node@v5
         with:
           node-version: 20
       - run: npm ci
