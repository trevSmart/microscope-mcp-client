--- conflicted
+++ resolved
@@ -9,13 +9,8 @@
   build:
     runs-on: ubuntu-latest
     steps:
-<<<<<<< HEAD
-      - uses: actions/checkout@v4
       - uses: actions/setup-node@v5
-=======
       - uses: actions/checkout@v5
-      - uses: actions/setup-node@v4
->>>>>>> 1d26d785
         with:
           node-version: 20
       - run: npm ci
