{
	"name": "@trevsmart/microscope-mcp-client",
	"displayName": "MiCroscoPe",
	"title": "MiCroscoPe MCP client",
<<<<<<< HEAD
	"version": "0.1.37",
=======
	"version": "0.1.36",
>>>>>>> 9e35d15f
	"main": "build/index.js",
	"type": "module",
	"bin": {
		"microscope": "build/index.js"
	},
	"files": [
		"build/**/*",
		"examples/**/*"
	],
	"scripts": {
		"build": "npm run lint && tsc",
		"lint": "biome check . --write --unsafe",
		"run:cli:local": "npm run build && bash -c 'source .env && node -r dotenv/config build/index.js --server \"$TEST_MCP_SERVER\" --log-level debug'",
		"run:cli:npx": "npm run build && node build/index.js --server npx:@modelcontextprotocol/server-everything --log-level debug",
		"run:cli:http": "npm run build && node build/index.js --server http://localhost:3000/mcp --log-level debug",
		"test:cli": "npm run build && node scripts/test.mjs --automated",
		"test:1shot": "npm run build && node scripts/test.mjs --oneshot",
		"test:lib": "npm run build && node test/test-library.mjs",
		"test:http": "npm run build && node test/test-http.mjs",
		"publish-package": "npm run build && ./scripts/publish-package.sh",
		"publish-package:skip-tests": "npm run build && ./scripts/publish.sh --skip-tests"
	},
	"keywords": [
		"mcp",
		"client",
		"repl",
		"model-context-protocol"
	],
	"author": "Trevor Smart",
	"license": "ISC",
	"description": "MiCroscoPe is a lightweight command-line client that enables exhaustive testing of our MCP servers by AI agents.",
	"homepage": "https://github.com/trevSmart/microscope-mcp-client#readme",
	"repository": {
		"type": "git",
		"url": "git+https://github.com/trevSmart/microscope-mcp-client.git"
	},
	"publishConfig": {
		"registry": "https://npm.pkg.github.com"
	},
	"engines": {
		"node": ">=18.0.0"
	},
	"dependencies": {
		"@modelcontextprotocol/sdk": "^1.23.0",
		"dotenv": "^17.2.3"
	},
	"devDependencies": {
		"@biomejs/biome": "^2.3.8",
		"@modelcontextprotocol/server-everything": "^2025.9.12",
		"@types/node": "^24.9.2",
		"globals": "^16.4.0",
		"typescript": "^5.9.3"
	}
}<|MERGE_RESOLUTION|>--- conflicted
+++ resolved
@@ -2,11 +2,7 @@
 	"name": "@trevsmart/microscope-mcp-client",
 	"displayName": "MiCroscoPe",
 	"title": "MiCroscoPe MCP client",
-<<<<<<< HEAD
 	"version": "0.1.37",
-=======
-	"version": "0.1.36",
->>>>>>> 9e35d15f
 	"main": "build/index.js",
 	"type": "module",
 	"bin": {
