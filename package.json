--- conflicted
+++ resolved
@@ -50,13 +50,8 @@
 		"dotenv": "^17.2.3"
 	},
 	"devDependencies": {
-<<<<<<< HEAD
 		"@biomejs/biome": "^2.3.10",
-		"@modelcontextprotocol/server-everything": "^2025.9.12",
-=======
-		"@biomejs/biome": "^2.3.9",
 		"@modelcontextprotocol/server-everything": "^2025.12.18",
->>>>>>> cd9aa9d0
 		"@types/node": "^25.0.2",
 		"globals": "^16.4.0",
 		"typescript": "^5.9.3"
